from PySide6.QtWidgets import QWidget, QListWidgetItem, QMessageBox, QFileDialog
from PySide6.QtGui import QIcon
from PySide6.QtCore import Signal
from ui.camera_design import Ui_Form
from ui.camera_dialog import CameraDialog
from camera.cam_handler import CameraThread
from camera.check_ping import PingThread
from camera.camera_configuration_manager import CameraConfigManager
from datetime import datetime
from model.model_yolo import YOLODetector
import os
import json

class CameraWidget(QWidget):
    """Main widget for camera management and display."""
    
    def __init__(self):
        """Initialize widget and set up configuration."""
        super().__init__()
        # UI Setup
        self.ui = Ui_Form()
        self.ui.setupUi(self)
        
        # Instance variables
        self.camera_threads = {}  # Store running camera threads
        self.camera_properties = {}  # Store all camera properties
        self.current_camera = None  # Track which camera is currently displayed
        self.displaying = False  # Track if we're currently displaying any camera
        self.trigger_results = {}  # Store results from triggers
        self.ping_threads = []  # Store ping threads to prevent garbage collection
        
        # Initialize config manager
        self.config_manager = CameraConfigManager()
        # Define icon paths
        self.icon_offline = "src/asset/images/red.png"
        self.icon_online = "src/asset/images/green.png"
        self.icon_connecting = "src/asset/images/yellow.png"
        
        self._setup_ui()
        # Create a single YOLODetector instance to be shared by all camera threads
        
        self.yolo_detector = YOLODetector(model_path="src/model/yolov8s.pt")
        self.person = None
        self.load_saved_cameras()
    
    def _setup_ui(self):
        """Connect UI elements to their handlers."""
        # Connect UI buttons
        self.ui.add_cam.clicked.connect(self.add_camera)
        self.ui.connect.clicked.connect(self.connect_all_cameras)
        self.ui.disconnect.clicked.connect(self.stop_camera)
        self.ui.display.clicked.connect(self.toggle_display)
        # Change from returning a value to a lambda function
        self.ui.trigger.clicked.connect(self.trigger_cameras)
        self.ui.detect.clicked.connect(self.dtect_real_time)
        self.ui.listWidget.itemClicked.connect(self.select_camera)
        self.ui.remove_cam.clicked.connect(self.remove_camera)
        
        # Add double-click handler to connect to camera
        self.ui.listWidget.itemDoubleClicked.connect(self.connect_on_double_click)
        
    def load_saved_cameras(self):
        """Load saved camera configurations from file."""
        cameras = self.config_manager.load_config()
        print(f"📋 Loaded {len(cameras)} saved cameras")
        
        # Add cameras to the list and properties dictionary
        for camera in cameras:
            camera_name = camera["camera_name"]
            if not camera_name:  # If name is empty, generate default
                camera_name = f"Camera {self.ui.listWidget.count() + 1}"
                camera["camera_name"] = camera_name
                
            # Add with offline icon (cameras start offline)
            item = QListWidgetItem(QIcon(self.icon_offline), camera_name)
            self.ui.listWidget.addItem(item)
            
            # Store camera properties (without status)
            self.camera_properties[camera_name] = camera
    
    """ User Interface Management """
    def log_message(self, message):
        """Append log messages with a timestamp to the log listWidget and export if exceeding 100 lines."""
        timestamp = datetime.now().strftime("%Y-%m-%d %H:%M:%S")
        log_entry = f"[{timestamp}] {message}"

        self.ui.log_list.addItem(log_entry)
        self.ui.log_list.scrollToBottom()  # Auto-scroll to the latest message

        # Check if log_list exceeds 100 items
        if self.ui.log_list.count() > 100:
            self.export_log()
            
        # Add print statement
        print(log_entry)

    def count_person(self, person_count):
        self.person = person_count
        
    
    def export_log(self):
        """Export log messages to 'outputs/logs' folder and clear the list."""
        log_folder = "outputs/logs"
        os.makedirs(log_folder, exist_ok=True)  # Ensure the directory exists

        timestamp = datetime.now().strftime("%Y-%m-%d_%H-%M-%S")
        filename = os.path.join(log_folder, f"log_{timestamp}.txt")

        with open(filename, "w", encoding="utf-8") as file:
            for index in range(self.ui.log_list.count()):
                file.write(self.ui.log_list.item(index).text() + "\n")

        self.ui.log_list.clear()  # Clear the log after exporting
        print(f"Log exported to {filename}")  # Debug print
    
    def connect_on_double_click(self, item):
        """Handle double-click on camera list item to connect without displaying."""
        camera_name = item.text()
        
        # Check if camera is already streaming
        if camera_name in self.camera_threads and self.camera_threads[camera_name].isRunning():
            print(f"ℹ️ {camera_name} is already streaming")
            self.log_message(f"Camera {camera_name} is already connected")
            return
            
        # Start the camera without displaying it
        print(f"🔄 Double-clicked to connect camera: {camera_name}")
        self.log_message(f"Connecting to {camera_name}...")
        self.start_camera(camera_name)
    
    def select_camera(self, item):
        """Handle camera selection from listWidget."""
        camera_name = item.text()
        camera_props = self.camera_properties.get(camera_name, None)

        if camera_props:
            log_entry = (
                f"📷 Selected {camera_name}:\n"
                f"   IP: {camera_props['ip_address']}\n"
                f"   Port: {camera_props['port']}\n"
                f"   Username: {camera_props['username']}"
            )
            print(log_entry)
            # Don't log password for security reasons
        else:
            print(f"⚠️ No properties found for {camera_name}")
    
    def toggle_display(self):
        """Toggle display of the currently selected camera."""
        # Check if we currently have a displayed camera
        if self.displaying:
            # Stop displaying but keep threads running
            self._clear_display()
            print("🔍 Display turned off")
            return
            
        # Start displaying a camera
        item = self.ui.listWidget.currentItem()
        if not item:
            print("⚠️ No camera selected to display!")
            return

        camera_name = item.text()

        # Check if camera is running, if not, suggest starting it
        if camera_name not in self.camera_threads:
            reply = QMessageBox.question(
                self,
                "Start Camera",
                f"Camera '{camera_name}' is not streaming. Start it now?",
                QMessageBox.Yes | QMessageBox.No,
                QMessageBox.Yes
            )
            
            if reply == QMessageBox.Yes:
                self.start_camera(camera_name)
            else:
                return
                
        # Set this as the current camera to display
        self.current_camera = camera_name
        self.displaying = True
        self.ui.display.setText("HIDE")
        print(f"🖥️ Now displaying {camera_name}")
    
    def toggle_run_ai(self):
        """Toggle display of the currently selected camera."""
        # Check if we currently have a displayed camera
        if self.displaying:
            # Stop displaying but keep threads running
            self._clear_display()
            print("🔍 Display turned off")
            return
            
        # Start displaying a camera
        item = self.ui.listWidget.currentItem()
        if not item:
            print("⚠️ No camera selected to display!")
            return

        camera_name = item.text()

        # Check if camera is running, if not, suggest starting it
        if camera_name not in self.camera_threads:
            reply = QMessageBox.question(
                self,
                "Start Camera",
                f"Camera '{camera_name}' is not streaming. Start it now?",
                QMessageBox.Yes | QMessageBox.No,
                QMessageBox.Yes
            )
            
            if reply == QMessageBox.Yes:
                self.start_camera(camera_name)
            else:
                return
                
        # Set this as the current camera to display
        self.current_camera = camera_name
        self.displaying = True
        self.ui.display.setText("HIDE")
        print(f"🖥️ Now displaying {camera_name}")
    
    def _clear_display(self):
        """Helper method to clear the display and reset display state."""
        self.ui.label.clear()
        self.current_camera = None
        self.displaying = False
        self.ui.display.setText("DISPLAY")
    
    """ Camera Management (Add, Remove, Save, Check Connection) """
    def add_camera(self):
        """Show the custom camera dialog and get user input."""
        dialog = CameraDialog()
        if not dialog.exec():  # If user cancels
            return
            
        camera_info = dialog.get_camera_info()
        ip_address = camera_info["ip_address"]
        
        # Generate default name if empty
        camera_name = camera_info["camera_name"]
        if not camera_name:
            camera_name = f"Camera {self.ui.listWidget.count()}"
            camera_info["camera_name"] = camera_name
        
        # Add item with connecting icon
        item = QListWidgetItem(QIcon(self.icon_connecting), camera_name)
        self.ui.listWidget.addItem(item)
        
        # Store camera properties without status
        self.camera_properties[camera_name] = camera_info

        print(f"🔍 Checking connection to {ip_address}...")

        # Ping the camera
        ping_thread = PingThread(ip_address)
        ping_thread.result_signal.connect(self._handle_ping_result)
        self.ping_threads.append(ping_thread)
        ping_thread.start()
 
    def _handle_ping_result(self, camera_ip, is_reachable):
        """Handle result of ping test."""
        # Find the camera in our list that matches this IP
        found_camera = None
        found_item = None
        found_index = -1
        
        # Search for camera with this IP in our properties
        for i in range(self.ui.listWidget.count()):
            item = self.ui.listWidget.item(i)
            camera_name = item.text()
            props = self.camera_properties.get(camera_name)
            
            if props and props["ip_address"] == camera_ip:
                found_camera = camera_name
                found_item = item
                found_index = i
                break
        
        if not found_camera or not found_item:
            print(f"⚠️ Could not find camera with IP {camera_ip} in the list!")
            return
            
        if is_reachable:
            # Update to offline icon initially (will update when connected)
            found_item.setIcon(QIcon(self.icon_offline))
            
            # Save to config
            self.config_manager.add_camera(self.camera_properties[found_camera])
            print(f"✅ Camera {found_camera} is reachable at {camera_ip}")
        else:
            # Remove the camera from the list since it's unreachable
            self.ui.listWidget.takeItem(found_index)
            
            # Remove from properties dictionary
            if found_camera in self.camera_properties:
                del self.camera_properties[found_camera]
                
            print(f"❌ Camera {found_camera} at {camera_ip} is unreachable! Camera removed.")
            
        # Clean up the ping thread
        self._clean_up_ping_threads()
        
    def _clean_up_ping_threads(self):
        """Remove finished ping threads from the list."""
        self.ping_threads = [thread for thread in self.ping_threads if thread.isRunning()]
    
    def remove_camera(self):
        """Remove the selected camera from the list and configuration."""
        item = self.ui.listWidget.currentItem()
        if not item:
            print("⚠️ No camera selected to remove!")
            return

        camera_name = item.text()
        
        # Check if the camera is currently streaming
        if camera_name in self.camera_threads:
            reply = QMessageBox.question(
                self,
                "Remove Active Camera",
                f"Camera '{camera_name}' is currently streaming. Stop and remove it?",
                QMessageBox.Yes | QMessageBox.No,
                QMessageBox.No
            )
            
            if reply == QMessageBox.No:
                return
                
            # Stop the camera thread first
            self.stop_camera(camera_name)
        else:
            # Just confirm removal for inactive cameras
            reply = QMessageBox.question(
                self,
                "Remove Camera",
                f"Are you sure you want to remove camera '{camera_name}'?",
                QMessageBox.Yes | QMessageBox.No,
                QMessageBox.No
            )
            
            if reply == QMessageBox.No:
                return
                
        # Remove camera from list widget
        row = self.ui.listWidget.row(item)
        self.ui.listWidget.takeItem(row)
        
        # Remove from our properties dictionary
        if camera_name in self.camera_properties:
            del self.camera_properties[camera_name]
                
        # Remove from configuration manager
        success = self.config_manager.remove_camera_by_name(camera_name)
        
        if success:
            print(f"🗑️ Removed camera '{camera_name}'")
        else:
            print(f"⚠️ Failed to remove camera '{camera_name}' from configuration")
        
        # Clear display if this was the current camera
        if self.current_camera == camera_name:
            self._clear_display()

    def _update_camera_icon(self, camera_name, status):
        """Update the camera icon based on status."""
        icon_map = {
            "connecting": self.icon_connecting,
            "connected": self.icon_online,
            "disconnected": self.icon_offline
        }
        
        if status not in icon_map:
            return
            
        # Update icon in list
        for i in range(self.ui.listWidget.count()):
            item = self.ui.listWidget.item(i)
            if item.text() == camera_name:
                item.setIcon(QIcon(icon_map[status]))
                break

    def _update_camera_status(self, camera_name, status):
        """Update the camera icon only."""
        self._update_camera_icon(camera_name, status)
<<<<<<< HEAD
        self.update_connect_button_state()
        
    def update_connect_button_state(self):
        """Update the state of the connect button based on camera connection status."""
        # Default to disabled
        self.ui.connect.setEnabled(False) 
        # Check if there are any cameras in the list
        if self.ui.listWidget.count()-1 == 0:
            return
        
        # Look for disconnected cameras
        for i in range(self.ui.listWidget.count()):
            item = self.ui.listWidget.item(i)
            camera_name = item.text()
            
            # Check if camera is connected (has a running thread)
            is_connected = (
                camera_name in self.camera_threads 
                and self.camera_threads[camera_name].isRunning()
            )
            
            if not is_connected:
                # This camera is disconnected (should have red icon)
                have_disconnected_cameras = True
                break
        
        # Enable button only if we found at least one disconnected camera
        self.ui.connect.setEnabled(have_disconnected_cameras)
=======
    
>>>>>>> cb0ea046
    def closeEvent(self, event):
        """Ensure all camera threads stop when closing the window."""
        # Create a copy of the keys to avoid modification during iteration
        camera_names = list(self.camera_threads.keys())
        for camera_name in camera_names:
            self.stop_camera(camera_name)
        
        # Save configuration on close
        self.config_manager.save_config()
        
        # Also clean up ping threads
        for thread in self.ping_threads:
            if thread.isRunning():
                try: 
                    thread.terminate()
                    thread.wait(500)
                except Exception as e:
                    print(f"⚠️ Error terminating ping thread: {str(e)}")                    
        event.accept()
        
    """ Camera Operation """
    def start_camera(self, specific_camera=None):
        """
        Start real-time streaming for a single selected or specified camera.
        This method remains mostly unchanged from your current implementation.
        """
        # If a specific camera was provided, use it, otherwise get from selection
        camera_name = specific_camera
        if not camera_name:
            item = self.ui.listWidget.currentItem()
            if not item:
                print("⚠️ No camera selected!")
                return False
            camera_name = item.text()

        camera_props = self.camera_properties.get(camera_name, None)

        if not camera_props:
            print(f"❌ No properties found for {camera_name}")
            return False

        # If thread already exists and is running, just log that
        if camera_name in self.camera_threads and self.camera_threads[camera_name].isRunning():
            print(f"ℹ️ {camera_name} is already streaming")
            return True

        # Update icon to connecting
        self._update_camera_icon(camera_name, "connecting")

        # Start new camera thread with all properties
        try:
            self.camera_threads[camera_name] = CameraThread(
                camera_props["ip_address"],
                camera_props["port"],
                camera_props["username"],
                camera_props["password"],
                camera_props["camera_name"],
                camera_props["protocol"],
                yolo_detector= self.yolo_detector
            )
            
            # Connect signals
            thread = self.camera_threads[camera_name]
            thread.frame_signal.connect(
                lambda pixmap, cam=camera_name: self._handle_new_frame(pixmap, cam)
            )
            thread.log_signal.connect(self.log_message)
            thread.person_count.connect(self.count_person)
            thread.connection_status_signal.connect(
                lambda status, cam=camera_name: self._update_camera_status(cam, status)
            )
            thread.trigger_completed_signal.connect(
                lambda result, cam=camera_name: self._handle_trigger_result(result, cam)
            )
            
            # Handle thread finished signal to clean up properly
            thread.finished.connect(
                lambda cam=camera_name: self._handle_camera_stopped(cam)
            )
            
            thread.start()
            print(f"✅ Started streaming {camera_name}")
            return True
        
        except Exception as e:
            print(f"❌ Error starting {camera_name}: {str(e)}")
            return False
    
    def connect_all_cameras(self):
        """
        Optimized method to connect multiple cameras efficiently
        """
        # Get the total number of cameras in the list
        total_cameras = self.ui.listWidget.count()
        
        if total_cameras == 0:
            self.log_message("⚠️ No cameras in the list to connect")
            return
        
        # Connection results tracking
        connection_results = {
            'total': total_cameras,
            'successful': [],
            'failed': [],
            'skipped': []
        }
        
        # Use ThreadPoolExecutor for concurrent connections
        from concurrent.futures import ThreadPoolExecutor, as_completed
        
        # Limit concurrent connections to prevent system overload
        max_concurrent_connections = min(10, total_cameras)
        
        with ThreadPoolExecutor(max_workers=max_concurrent_connections) as executor:
            # Dictionary to track futures
            future_to_camera = {}
            
            # Iterate through all cameras in the list widget
            for i in range(total_cameras):
                item = self.ui.listWidget.item(i)
                if not item:
                    continue
                
                camera_name = item.text()
                
                # Validate camera exists in properties
                if camera_name not in self.camera_properties:
                    self.log_message(f"⚠️ No configuration found for {camera_name}")
                    connection_results['skipped'].append(camera_name)
                    continue
                
                # Submit connection task using existing start_camera method
                future = executor.submit(self.start_camera, camera_name)
                future_to_camera[future] = camera_name
            
            # Process completed connections
            for future in as_completed(future_to_camera):
                camera_name = future_to_camera[future]
                try:
                    success = future.result()
                    if success:
                        connection_results['successful'].append(camera_name)
                    else:
                        connection_results['failed'].append(camera_name)
                except Exception as e:
                    print(f"❌ Error connecting {camera_name}: {str(e)}")
                    connection_results['failed'].append(camera_name)
        
        # Log connection summary
        self._print_trigger_summary(
            connection_results, 
            connection_results['successful'], 
            connection_results['failed'], 
            connection_results['skipped']
        )

    def stop_all_cameras(self):
        """
        Stop all cameras that are currently in a 'connected' status.
        """
        # Create a copy of the keys to avoid modification during iteration
        camera_names = list(self.camera_threads.keys())
        
        # Track the results of stopping cameras
        stopped_cameras = []
        
        # Stop each camera thread that is running
        for camera_name in camera_names:
            try:
                thread = self.camera_threads.get(camera_name)
                
                # Only stop if the thread is actually running
                if thread and thread.isRunning():
                    self.stop_camera(camera_name)
                    stopped_cameras.append(camera_name)
            
            except Exception as e:
                print(f"❌ Error stopping {camera_name}: {str(e)}")
        
        # Print summary of stopped cameras
        if stopped_cameras:
            print(f"🛑 Stopped connected cameras: {', '.join(stopped_cameras)}")
        else:
            print("ℹ️ No connected cameras to stop")
        
        # Clear the display
        self._clear_display()
    
    def log_connection_summary(self, connection_results):
        """
        Log a detailed summary of camera connection attempts
        
        Args:
            connection_results (dict): Dictionary containing connection results
        """
        # Separator for readability
        self.log_message("\n=== Camera Connection Summary ===")
        
        # Total cameras
        self.log_message(f"📊 Total Cameras: {connection_results['total']}")
        
        # Successfully Connected Cameras
        if connection_results['successful']:
            self.log_message(f"✅ Successfully Connected: {len(connection_results['successful'])}")
            self.log_message(f"   Cameras: {', '.join(connection_results['successful'])}")
        
        # Failed Connections
        if connection_results['failed']:
            self.log_message(f"❌ Failed to Connect: {len(connection_results['failed'])}")
            self.log_message(f"   Cameras: {', '.join(connection_results['failed'])}")
        
        # Skipped Cameras
        if connection_results['skipped']:
            self.log_message(f"⏩ Skipped Cameras: {len(connection_results['skipped'])}")
            self.log_message(f"   Cameras: {', '.join(map(str, connection_results['skipped']))}")
    
    def _handle_new_frame(self, pixmap, camera_name):
        """Handle incoming frames from camera threads."""
        # Only update the display if this is the current camera AND display is enabled
        if self.displaying and camera_name == self.current_camera:
            self.ui.label.setPixmap(pixmap)
        
    def stop_camera(self, specific_camera=None):
        """Stop streaming for the selected or specified camera with proper isolation."""
        # If a specific camera was provided, use it, otherwise get from selection
        camera_name = specific_camera
        if not camera_name:
            item = self.ui.listWidget.currentItem()
            if not item:
                print("⚠️ No camera selected!")
                return False
            camera_name = item.text()

        # Check if camera thread exists
        if camera_name not in self.camera_threads:
            print(f"ℹ️ No active stream for {camera_name}")
            return False
            
        # Get the thread reference
        thread = self.camera_threads[camera_name]
        
        # Make a copy of the thread reference before removal
        # to prevent affecting dictionary during operations
        thread_ref = thread
        
        try:
            print(f"🛑 Stopping {camera_name}...")
            
            # Disconnect all signals from this thread first to prevent conflicts
            # Use try/except since some signals may not be connected
            try:
                thread_ref.frame_signal.disconnect()
                thread_ref.log_signal.disconnect()
                thread_ref.connection_status_signal.disconnect()
                thread_ref.trigger_completed_signal.disconnect()
                thread_ref.finished.disconnect()
            except TypeError:
                # It's okay if some signals were not connected
                pass
                
            # Now stop the thread's operation
            thread_ref.stop()
            
            # Update icon to offline before waiting (for UI responsiveness)
            self._update_camera_icon(camera_name, "disconnected")
            
            # Clear the display if this was the current camera being displayed
            if self.displaying and self.current_camera == camera_name:
                self._clear_display()
                
            # Remove the thread from our dictionary BEFORE waiting
            # This ensures other code won't try to use this thread anymore
            del self.camera_threads[camera_name]
            
            # Wait for the thread to finish, with a reasonable timeout
            if thread_ref.isRunning():
                print(f"⏱️ Waiting for {camera_name} thread to finish...")
                success = thread_ref.wait(2000)  # Wait up to 2 seconds
                if not success:
                    print(f"⚠️ Thread for {camera_name} didn't stop properly, forcing termination")
                    thread_ref.terminate()  # Force termination as a last resort
                    thread_ref.wait(500)   # Give it a moment to clean up
            
            print(f"✅ Successfully stopped {camera_name}")
            return True
            
        except Exception as e:
            print(f"❌ Error stopping {camera_name}: {str(e)}")
            # Still try to remove from dictionary if there was an error
            if camera_name in self.camera_threads:
                del self.camera_threads[camera_name]
            return False
   
    def _handle_camera_stopped(self, camera_name):
        """Handle when a camera thread stops by itself (due to disconnection or error)"""
        if camera_name not in self.camera_threads:
            return
            
        # Store a reference to the thread
        thread = self.camera_threads[camera_name]
        
        # Remove the thread reference FIRST to prevent other code from using it
        del self.camera_threads[camera_name]
        
        # Update the icon
        self._update_camera_icon(camera_name, "disconnected")
        
        # Clear the display if this was the current camera being displayed
        if self.displaying and self.current_camera == camera_name:
            self._clear_display()
                
        # Ensure thread is fully finished without blocking the UI
        try:
            if thread.isRunning():
                # Use a short timeout to avoid blocking UI
                thread.wait(500)  
                
                # If it's still running after timeout, we'll terminate it
                if thread.isRunning():
                    print(f"⚠️ Force terminating {camera_name} thread")
                    thread.terminate()
        except RuntimeError as e:
            print(f"⚠️ Runtime error cleaning up {camera_name} thread: {str(e)}")
        except Exception as e:
            print(f"⚠️ Error cleaning up {camera_name} thread: {str(e)}")
            
        print(f"🛑 Camera {camera_name} stopped")
    
    def _handle_trigger_result(self, result, camera_name):
        """
        Handle the result of a camera trigger.
        
        Args:
            result (str): Result of the trigger operation
            camera_name (str): Name of the camera that was triggered
        """
        if result == "error":
            print(f"❌ Trigger failed for {camera_name}")
        else:
            # Successful trigger, log the result (usually the filename)
            print(f"✅ Trigger successful for {camera_name}: {result}")
        
        # Store the result in trigger_results dictionary
        self.trigger_results[camera_name] = result

    """ Trigger Management """
    def trigger_cameras(self):
        json_path = self._get_json_path()
        
        if not json_path:
            return
        
        try:
            trigger_configs = self._load_json_config(json_path)
            triggered_cameras, failed_cameras, skipped_cameras, _ = self._process_trigger_configs(
                trigger_configs
            )
            self._print_trigger_summary(trigger_configs, triggered_cameras, failed_cameras, skipped_cameras)
            
        except json.JSONDecodeError as e:
            print(f"❌ Error parsing JSON file: {str(e)}")
        except Exception as e:
            print(f"❌ Unexpected error in trigger_cameras: {str(e)}")
    
    def _get_json_path(self):
        """Get the JSON path from the file dialog."""
        json_path, _ = QFileDialog.getOpenFileName(
            self, 
            "Select Camera Trigger JSON", 
            "", 
            "JSON Files (*.json);;All Files (*)"
        )
        
        if not json_path or not os.path.exists(json_path):
            print("❌ Trigger JSON file not found or canceled")
            return None
        
        return json_path
    
    def _load_json_config(self, json_path):
        """Load configurations from the JSON file."""
        with open(json_path, 'r', encoding='utf-8') as f:
            return json.load(f)
    
    def _process_trigger_configs(self, trigger_configs):
        triggered_cameras = []
        failed_cameras = []
        skipped_cameras = []
        person_counts = {}
        
        # Handle dict-style JSON config (like your example)
        if isinstance(trigger_configs, dict):
            config_items = []
            for camera_name, config in trigger_configs.items():
                # Convert each entry to the format expected by the rest of the method
                config_entry = {"camera_name": camera_name}
                # Copy all properties from the config
                config_entry.update(config)
                config_items.append(config_entry)
            trigger_configs = config_items
        
        # Now process each camera configuration
        for config in trigger_configs:
            camera_name = config.get("camera_name")
            
            if not camera_name:
                print("⚠️ Skipping entry: No camera_name specified in config")
                continue
            
            # Get the trigger type from config (default to "capture" if not specified)
            config_trigger_type = config.get("type", "capture")
            
            if camera_name not in self.camera_threads:
                print(f"⚠️ Camera {camera_name} not connected")
                skipped_cameras.append(camera_name)
                continue
            
            try:
                thread = self.camera_threads[camera_name]
                
                if not thread.isRunning():
                    print(f"⚠️ Camera {camera_name} thread not running")
                    skipped_cameras.append(camera_name)
                    continue
                
                # Call the trigger method with the camera-specific trigger type
                print(f"🔄 Triggering {camera_name} with type: {config_trigger_type}")
                result = thread.trigger(config_trigger_type)
                
                if result:
                    person_counts[camera_name] = self.person
                    triggered_cameras.append(camera_name)
                    print(f"✅ Triggered {camera_name}")
                else:
                    person_counts[camera_name] = 0
                    failed_cameras.append(camera_name)
                    print(f"❌ Failed to trigger {camera_name}")
                
            except Exception as e:
                print(f"❌ Error triggering {camera_name}: {str(e)}")
                failed_cameras.append(camera_name)
        
        return triggered_cameras, failed_cameras, skipped_cameras, person_counts
    
    def _print_trigger_summary(self, trigger_configs, triggered_cameras, failed_cameras, skipped_cameras):
        """Print a summary of trigger results."""
        print("\n=== Trigger Summary ===")
        print(f"✅ Successfully triggered: {len(triggered_cameras)}/{len(trigger_configs)} cameras")
        
        if triggered_cameras:
            print(f"📸 Triggered cameras: {', '.join(triggered_cameras)}")
        
        if failed_cameras:
            print(f"❌ Failed cameras: {', '.join(failed_cameras)}")
            
        if skipped_cameras:
            print(f"⏩ Skipped cameras: {', '.join(skipped_cameras)}")
            
    def dtect_real_time(self):
        print("Add run real time with YOLO")<|MERGE_RESOLUTION|>--- conflicted
+++ resolved
@@ -384,7 +384,6 @@
     def _update_camera_status(self, camera_name, status):
         """Update the camera icon only."""
         self._update_camera_icon(camera_name, status)
-<<<<<<< HEAD
         self.update_connect_button_state()
         
     def update_connect_button_state(self):
@@ -392,10 +391,13 @@
         # Default to disabled
         self.ui.connect.setEnabled(False) 
         # Check if there are any cameras in the list
-        if self.ui.listWidget.count()-1 == 0:
-            return
-        
-        # Look for disconnected cameras
+        if self.ui.listWidget.count() == 0:
+            return
+        
+        # Track if we have any disconnected (red icon) cameras
+        have_disconnected_cameras = False
+        
+        # Examine each camera in the list
         for i in range(self.ui.listWidget.count()):
             item = self.ui.listWidget.item(i)
             camera_name = item.text()
@@ -413,9 +415,6 @@
         
         # Enable button only if we found at least one disconnected camera
         self.ui.connect.setEnabled(have_disconnected_cameras)
-=======
-    
->>>>>>> cb0ea046
     def closeEvent(self, event):
         """Ensure all camera threads stop when closing the window."""
         # Create a copy of the keys to avoid modification during iteration
